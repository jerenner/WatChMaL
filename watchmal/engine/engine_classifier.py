--- conflicted
+++ resolved
@@ -26,7 +26,6 @@
 from watchmal.dataset.data_utils import get_data_loader
 from watchmal.utils.logging_utils import CSVData
 
-
 class ClassifierEngine:
     def __init__(self, model, rank, gpu, dump_path):
         """
@@ -69,14 +68,10 @@
 
         self.criterion = nn.CrossEntropyLoss()
         self.softmax = nn.Softmax(dim=1)
-<<<<<<< HEAD
-
-=======
-        
+
         self.optimizer = None
         self.scheduler = None
-    
->>>>>>> d82da199
+
     def configure_optimizers(self, optimizer_config):
         """
         Set up optimizers from optimizer config
@@ -86,7 +81,7 @@
         """
         self.optimizer = instantiate(optimizer_config, params=self.model_accs.parameters())
 
-  
+
     def configure_scheduler(self, scheduler_config):
         """
         Set up scheduler from scheduler config
@@ -107,7 +102,7 @@
             loaders_config  ... hydra config specifying dataloaders
             is_distributed  ... boolean indicating if running in multiprocessing mode
             seed            ... seed to use to initialize dataloaders
-
+        
         Parameters:
             self should have dict attribute data_loaders
         """
@@ -120,7 +115,7 @@
 
         Args:
             metric_dict         ... dict containing values that are tensor outputs of a single process
-
+        
         Returns:
             global_metric_dict  ... dict containing concatenated list of tensor values gathered from all processes
         """
@@ -130,9 +125,8 @@
             global_tensor = [torch.zeros_like(tensor).to(self.device) for i in range(self.ngpus)]
             torch.distributed.all_gather(global_tensor, tensor)
             global_metric_dict[name] = torch.cat(global_tensor)
-
+        
         return global_metric_dict
-
 
     def forward(self, train=True):
         """
@@ -147,7 +141,6 @@
         Returns:
             dict containing loss, predicted labels, softmax, accuracy, and raw model outputs
         """
-
         with torch.set_grad_enabled(train):
             # Move the data and the labels to the GPU (if using CPU this has no effect)
             data = self.data.to(self.device)
@@ -183,38 +176,30 @@
 
     # ========================================================================
     # Training and evaluation loops
-
+    
     def train(self, train_config):
         """
         Train the model on the training set
 
         Args:
             train_config    ... config specigying training parameters
-
+        
         Parameters:
             self should have attributes model, data_loaders
-
+        
         Outputs:
             val_log      ... csv log containing iteration, epoch, loss, accuracy for each iteration on validation set
             train_logs   ... csv logs containing iteration, epoch, loss, accuracy for each iteration on training set
-
+            
         Returns: None
         """
         # initialize training params
-<<<<<<< HEAD
         epochs = train_config.epochs
         report_interval = train_config.report_interval
         val_interval = train_config.val_interval
         num_val_batches = train_config.num_val_batches
         checkpointing = train_config.checkpointing
-=======
-        epochs              = train_config.epochs
-        report_interval     = train_config.report_interval
-        val_interval        = train_config.val_interval
-        num_val_batches     = train_config.num_val_batches
-        checkpointing       = train_config.checkpointing
         save_interval = train_config.save_interval if 'save_interval' in train_config else None
->>>>>>> d82da199
 
         # set the iterations at which to dump the events and their metrics
         if self.rank == 0:
@@ -236,13 +221,8 @@
         # global training loop for multiple epochs
         for self.epoch in range(epochs):
             if self.rank == 0:
-<<<<<<< HEAD
-                print('Epoch', floor(self.epoch), 'Starting @', strftime("%Y-%m-%d %H:%M:%S", localtime()))
-
-=======
                 print('Epoch', self.epoch+1, 'Starting @', strftime("%Y-%m-%d %H:%M:%S", localtime()))
             
->>>>>>> d82da199
             times = []
 
             start_time = time()
@@ -254,19 +234,13 @@
             if self.is_distributed:
                 train_loader.sampler.set_epoch(self.epoch)
 
-<<<<<<< HEAD
             # local training loop for batches in a single epoch
-            for i, train_data in enumerate(train_loader):
-
-=======
-            # local training loop for batches in a single epoch 
             for self.step, train_data in enumerate(train_loader):
                 
->>>>>>> d82da199
                 # run validation on given intervals
                 if self.iteration % val_interval == 0:
                     self.validate(val_iter, num_val_batches, checkpointing)
-
+                
                 # Train on batch
                 self.data = train_data['data']
                 self.labels = train_data['labels']
@@ -278,51 +252,35 @@
                 self.backward()
 
                 # update the epoch and iteration
-<<<<<<< HEAD
-                self.epoch += 1. / len(train_loader)
-=======
                 # self.epoch += 1. / len(self.data_loaders["train"])
                 self.step += 1
->>>>>>> d82da199
                 self.iteration += 1
-
+                
                 # get relevant attributes of result for logging
                 train_metrics = {"iteration": self.iteration, "epoch": self.epoch, "loss": res["loss"], "accuracy": res["accuracy"]}
-
+                
                 # record the metrics for the mini-batch in the log
                 self.train_log.record(train_metrics)
                 self.train_log.write()
                 self.train_log.flush()
-
+                
                 # print the metrics at given intervals
                 if self.rank == 0 and self.iteration % report_interval == 0:
                     previous_iteration_time = iteration_time
                     iteration_time = time()
-<<<<<<< HEAD
-                    print("... Iteration %d ... Epoch %1.2f ... Training Loss %1.3f ... Training Accuracy %1.3f ... Time Elapsed %1.3f ... Iteration Time %1.3f" %
-                          (self.iteration, self.epoch, res["loss"], res["accuracy"], iteration_time - start_time, iteration_time - previous_iteration_time))
-
-                if self.epoch >= epochs:
-                    break
-
-=======
 
                     print("... Iteration %d ... Epoch %d ... Step %d/%d  ... Training Loss %1.3f ... Training Accuracy %1.3f ... Time Elapsed %1.3f ... Iteration Time %1.3f" %
                           (self.iteration, self.epoch+1, self.step, len(train_loader), res["loss"], res["accuracy"], iteration_time - start_time, iteration_time - previous_iteration_time))
-            
+
             if self.scheduler is not None:
                 self.scheduler.step()
 
             if (save_interval is not None) and ((self.epoch+1)%save_interval == 0):
-                self.save_state(name=f'_epoch_{self.epoch+1}')   
-      
->>>>>>> d82da199
+                self.save_state(name=f'_epoch_{self.epoch+1}')
+
         self.train_log.close()
         if self.rank == 0:
             self.val_log.close()
-
-
-
 
     def validate(self, val_iter, num_val_batches, checkpointing):
         # set model to eval mode
@@ -389,16 +347,16 @@
 
         Args:
             test_config ... hydra config specifying evaluation parameters
-
+        
         Parameters:
             self should have attributes model, data_loaders, dirpath
-
+        
         Outputs:
             indices     ... index in dataset of each event
             labels      ... actual label of each event
             predictions ... predicted label of each event
             softmax     ... softmax output over classes for each event
-
+            
         Returns: None
         """
         print("evaluating in directory: ", self.dirpath)
@@ -407,41 +365,41 @@
         eval_loss = 0.0
         eval_acc = 0.0
         eval_iterations = 0
-
+        
         # Iterate over the validation set to calculate val_loss and val_acc
         with torch.no_grad():
-
+            
             # Set the model to evaluation mode
             self.model.eval()
-
+            
             # Variables for the confusion matrix
             loss, accuracy, indices, labels, predictions, softmaxes= [],[],[],[],[],[]
-
+            
             # Extract the event data and label from the DataLoader iterator
             for it, eval_data in enumerate(self.data_loaders["test"]):
-
+                
                 # load data
                 self.data = eval_data['data']
                 self.labels = eval_data['labels']
 
                 eval_indices = eval_data['indices']
-
+                
                 # Run the forward procedure and output the result
                 result = self.forward(train=False)
 
                 eval_loss += result['loss']
                 eval_acc  += result['accuracy']
-
+                
                 # Add the local result to the final result
                 indices.extend(eval_indices.numpy())
                 labels.extend(self.labels.numpy())
                 predictions.extend(result['predicted_labels'].detach().cpu().numpy())
                 softmaxes.extend(result["softmax"].detach().cpu().numpy())
-
+           
                 print("eval_iteration : " + str(it) + " eval_loss : " + str(result["loss"]) + " eval_accuracy : " + str(result["accuracy"]))
-
+            
                 eval_iterations += 1
-
+        
         # convert arrays to torch tensors
         print("loss : " + str(eval_loss/eval_iterations) + " accuracy : " + str(eval_acc/eval_iterations))
 
@@ -449,29 +407,29 @@
         loss = np.array([eval_loss])
         accuracy = np.array([eval_acc])
 
-        local_eval_metrics_dict = {"eval_iterations": iterations, "eval_loss": loss, "eval_acc": accuracy}
-
+        local_eval_metrics_dict = {"eval_iterations":iterations, "eval_loss":loss, "eval_acc":accuracy}
+        
         indices     = np.array(indices)
         labels      = np.array(labels)
         predictions = np.array(predictions)
         softmaxes   = np.array(softmaxes)
-
+        
         local_eval_results_dict = {"indices":indices, "labels":labels, "predictions":predictions, "softmaxes":softmaxes}
 
         if self.is_distributed:
             # Gather results from all processes
             global_eval_metrics_dict = self.get_synchronized_metrics(local_eval_metrics_dict)
             global_eval_results_dict = self.get_synchronized_metrics(local_eval_results_dict)
-
+            
             if self.rank == 0:
                 for name, tensor in zip(global_eval_metrics_dict.keys(), global_eval_metrics_dict.values()):
                     local_eval_metrics_dict[name] = np.array(tensor.cpu())
-
+                
                 indices     = np.array(global_eval_results_dict["indices"].cpu())
                 labels      = np.array(global_eval_results_dict["labels"].cpu())
                 predictions = np.array(global_eval_results_dict["predictions"].cpu())
                 softmaxes   = np.array(global_eval_results_dict["softmaxes"].cpu())
-
+        
         if self.rank == 0:
 #            print("Sorting Outputs...")
 #            sorted_indices = np.argsort(indices)
@@ -497,35 +455,23 @@
     def save_state(self, name=""):
         """
         Save model weights to a file.
-
-        Args:
-<<<<<<< HEAD
-            best    ... if true, save as best model found, else save as checkpoint
-
-=======
+        
+        Args:
             name    ... suffix for the filename. Should be "BEST" for saving the best validation state.
         
->>>>>>> d82da199
         Outputs:
             dict containing iteration, optimizer state dict, and model state dict
-
+            
         Returns: filename
         """
         filename = "{}{}{}{}".format(self.dirpath,
-<<<<<<< HEAD
-            str(self.model._get_name()),
-            ("BEST" if best else ""),
-            ".pth")
-
-=======
                                      str(self.model._get_name()),
                                      name,
                                      ".pth")
         
->>>>>>> d82da199
         # Save model state dict in appropriate from depending on number of gpus
         model_dict = self.model_accs.state_dict()
-
+        
         # Save parameters
         # 0+1) iteration counter + optimizer state => in case we want to "continue training" later
         # 2) network weight
@@ -547,22 +493,22 @@
         Outputs: model params are now those loaded from best model file
         """
         best_validation_path = "{}{}{}{}".format(self.dirpath,
-            str(self.model._get_name()),
-            "BEST",
-            ".pth")
+                                     str(self.model._get_name()),
+                                     "BEST",
+                                     ".pth")
 
         self.restore_state_from_file(best_validation_path)
-
+    
     def restore_state(self, restore_config):
         self.restore_state_from_file(restore_config.weight_file)
 
     def restore_state_from_file(self, weight_file):
         """
         Restore model using weights stored from a previous run
-
-        Args:
+        
+        Args: 
             weight_file     ... path to weights to load
-
+        
         Outputs: model params are now those loaded from file
         """
         # Open a file in read-binary mode
@@ -571,15 +517,15 @@
 
             # torch interprets the file, then we can access using string keys
             checkpoint = torch.load(f)
-
+            
             # load network weights
             self.model_accs.load_state_dict(checkpoint['state_dict'])
-
+            
             # if optim is provided, load the state of the optim
             if hasattr(self, 'optimizer'):
                 self.optimizer.load_state_dict(checkpoint['optimizer'])
-
+            
             # load iteration count
             self.iteration = checkpoint['global_step']
-
+        
         print('Restoration complete.')