--- conflicted
+++ resolved
@@ -18,15 +18,30 @@
 
 # pyg imports
 from torch_geometric.loader import DataLoader as PyGDataLoader
-
-
 def get_data_loader(dataset, batch_size, sampler, num_workers, is_distributed, seed, is_graph=False, split_path=None, split_key=None, transforms=None):
     """
     Creates a dataloader given the dataset and sampler configs. The dataset and sampler are instantiated using their
     corresponding configs. If using DistributedDataParallel, the sampler is wrapped using DistributedSamplerWrapper.
     A dataloader is returned after being instantiated using this dataset and sampler.
 
-<<<<<<< HEAD
+    Args:
+        dataset         ... hydra config specifying dataset object
+        batch_size      ... batch size
+        sampler         ... hydra config specifying sampler object
+        num_workers     ... number of workers to use in dataloading
+        is_distributed  ... whether running in multiprocessing mode, used to wrap sampler using DistributedSamplerWrapper
+        seed            ... seed used to coordinate samplers in distributed mode
+        is_graph        ... a boolean indicating whether the dataset is graph or not
+        split_path      ... path to indices specifying splitting of dataset among train/val/test
+        split_key       ... string key to select indices
+        transforms      ... list of transforms to apply
+    
+    Returns: dataloader created with instantiated dataset and (possibly wrapped) sampler
+    """
+    Creates a dataloader given the dataset and sampler configs. The dataset and sampler are instantiated using their
+    corresponding configs. If using DistributedDataParallel, the sampler is wrapped using DistributedSamplerWrapper.
+    A dataloader is returned after being instantiated using this dataset and sampler.
+
 
     Parameters
     ----------
@@ -50,19 +65,6 @@
         Name of the array to use in the file specified by split_path.
     transforms : list of string
         List of transforms to apply to the dataset.
-=======
-    Args:
-        dataset         ... hydra config specifying dataset object
-        batch_size      ... batch size
-        sampler         ... hydra config specifying sampler object
-        num_workers     ... number of workers to use in dataloading
-        is_distributed  ... whether running in multiprocessing mode, used to wrap sampler using DistributedSamplerWrapper
-        seed            ... seed used to coordinate samplers in distributed mode
-        is_graph        ... a boolean indicating whether the dataset is graph or not
-        split_path      ... path to indices specifying splitting of dataset among train/val/test
-        split_key       ... string key to select indices
-        transforms      ... list of transforms to apply
->>>>>>> f08c6c8e
     
     Returns
     -------
