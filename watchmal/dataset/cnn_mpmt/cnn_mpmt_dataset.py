--- conflicted
+++ resolved
@@ -100,15 +100,6 @@
         if self.transforms is not None:
             rand_choices = [bool(random.getrandbits(1)) for i in range(len(self.transforms))]
         
-<<<<<<< HEAD
-        processed_data = du.apply_random_transformations(self.transforms, processed_data)
-
-        if self.padding_type is not None:
-            processed_data = self.padding_type(processed_data)
-
-        data_dict["data"] = processed_data
-=======
-        
         if 'charge' in self.mode:
             hit_data = self.event_hit_charges
             if self.scaling:
@@ -148,7 +139,6 @@
 
         
         data_dict["data"] = processed_image
->>>>>>> 8425b82c
         
         return data_dict
         
