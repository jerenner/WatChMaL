"""
Main file used for running the code
"""

# hydra imports
import hydra
from omegaconf import OmegaConf
from hydra.utils import instantiate, to_absolute_path

# torch imports
import torch
from torch.nn.parallel import DistributedDataParallel as DDP

import torch.multiprocessing as mp

# generic imports
import logging
import debugpy
import os
import numpy as np

from watchmal.utils.logging_utils import get_git_version
<<<<<<< HEAD

logger = logging.getLogger('train')

@hydra.main(config_path='config/', config_name='resnet_wcte_test')
=======

logger = logging.getLogger('train')
@hydra.main(config_path='config/', config_name='resnet_train')
>>>>>>> f08c6c8e
def main(config):
    """
    Run model using given config, spawn worker subprocesses as necessary

    Args:
        config  ... hydra config specified in the @hydra.main annotation
    """
    logger.info(f"Using the following git version of WatChMaL repository: {get_git_version(os.path.dirname(to_absolute_path(__file__)))}")
    logger.info(f"Running with the following config:\n{OmegaConf.to_yaml(config)}")

    ngpus = len(config.gpu_list)
    is_distributed = ngpus > 1
    
    # Initialize process group env variables
    if is_distributed:
        os.environ['MASTER_ADDR'] = 'localhost'

        if 'MASTER_PORT' in config:
            master_port = config.MASTER_PORT
        else:
            master_port = 12355
            
        # Automatically select port based on base gpu
        master_port += config.gpu_list[0]
        os.environ['MASTER_PORT'] = str(master_port)

    # create run directory
    try:
        os.stat(config.dump_path)
    except:
        print("Creating a directory for run dump at : {}".format(config.dump_path))
        os.makedirs(config.dump_path)
    
    print("Dump path: {}".format(config.dump_path))

    # initialize seed
    if config.seed is None:
        # numpy call needed to fix pytorch issue that was patched in August 2020
        config.seed = np.random.randint(100000) #np.random.seed(torch.seed())
    
    if is_distributed:
        print("Using multiprocessing...")
        devids = ["cuda:{0}".format(x) for x in config.gpu_list]
        print("Using DistributedDataParallel on these devices: {}".format(devids))
        mp.spawn(main_worker_function, nprocs=ngpus, args=(ngpus, is_distributed, config))
    else:
        print("Only one gpu found, not using multiprocessing...")
        main_worker_function(0, ngpus, is_distributed, config)

def main_worker_function(rank, ngpus_per_node, is_distributed, config):
    """
    Instantiate model on a particular GPU, and perform train/evaluation tasks as specified

    Args:
        rank            ... rank of process among all spawned processes (in multiprocessing mode)
        ngpus_per_node  ... number of gpus being used (in multiprocessing mode)
        is_distributed  ... boolean indicating if running in multiprocessing mode
        config          ... hydra config specified in the @hydra.main annotation
    """
    print("rank: ", rank)
    # Infer rank from gpu and ngpus, rank is position in gpu list
    gpu = config.gpu_list[rank]

    print("Running main worker function on device: {}".format(gpu))
    torch.cuda.set_device(gpu)

    world_size = ngpus_per_node
    
    if is_distributed:
        torch.distributed.init_process_group(
            'nccl',
            init_method='env://',
            world_size=world_size,
            rank=rank,
        )

    # Instantiate model and engine
    model = instantiate(config.model).to(gpu)

    # Configure the device to be used for model training and inference
    if is_distributed:
        # Convert model batch norms to synchbatchnorm
        model = torch.nn.SyncBatchNorm.convert_sync_batchnorm(model)
        model = DDP(model, device_ids=[gpu])

    # Instantiate the engine
    engine = instantiate(config.engine, model=model, rank=rank, gpu=gpu, dump_path=config.dump_path)
    
    # Configure data loaders
    for task, task_config in config.tasks.items():
        if 'data_loaders' in task_config:
            engine.configure_data_loaders(config.data, task_config.data_loaders, is_distributed, config.seed)
    
    # Configure optimizers
    for task, task_config in config.tasks.items():
        if 'optimizers' in task_config:
            engine.configure_optimizers(task_config.optimizers)

    # Configure scheduler
    for task, task_config in config.tasks.items():
        if 'scheduler' in task_config:
            engine.configure_scheduler(task_config.scheduler)
    
    # Perform tasks
    for task, task_config in config.tasks.items():
        getattr(engine, task)(task_config)

if __name__ == '__main__':
    # pylint: disable=no-value-for-parameter
    main()<|MERGE_RESOLUTION|>--- conflicted
+++ resolved
@@ -20,16 +20,8 @@
 import numpy as np
 
 from watchmal.utils.logging_utils import get_git_version
-<<<<<<< HEAD
-
 logger = logging.getLogger('train')
-
 @hydra.main(config_path='config/', config_name='resnet_wcte_test')
-=======
-
-logger = logging.getLogger('train')
-@hydra.main(config_path='config/', config_name='resnet_train')
->>>>>>> f08c6c8e
 def main(config):
     """
     Run model using given config, spawn worker subprocesses as necessary
